--- conflicted
+++ resolved
@@ -6,12 +6,7 @@
 dist/
 build/
 .spec
-<<<<<<< HEAD
-*.log*
-data/
-=======
 .db
 data/
 .log*
-.ini
->>>>>>> 1c9fb244
+.ini